name: Deploy to EC2 via SSM (No SSH)

on:
  workflow_dispatch:
    inputs:
      environment:
        description: 'Environment to deploy'
        required: true
        default: 'staging'
        type: choice
        options: [staging, production]
      image_tag:
        description: 'Image tag to deploy'
        required: false
        default: 'latest'

env:
  AWS_REGION: ap-south-1
  ECR_REPOSITORY: water-quality-ml

jobs:
  deploy-via-ssm:
    name: Deploy to EC2 via AWS Systems Manager
    runs-on: ubuntu-latest
    environment: ${{ github.event.inputs.environment }}

    steps:
      - name: Checkout code
        uses: actions/checkout@v4

      - name: Configure AWS credentials
        uses: aws-actions/configure-aws-credentials@v4
        with:
          aws-access-key-id: ${{ secrets.AWS_ACCESS_KEY_ID }}
          aws-secret-access-key: ${{ secrets.AWS_SECRET_ACCESS_KEY }}
          aws-region: ${{ env.AWS_REGION }}

      - name: Set deployment variables
        id: vars
        run: |
          env="${{ github.event.inputs.environment }}"
          tag="${{ github.event.inputs.image_tag }}"

          if [ "$env" = "production" ]; then
            echo "instance_id=${{ secrets.PROD_EC2_INSTANCE_ID }}" >> $GITHUB_OUTPUT
            echo "app_dir=/opt/mlops-production" >> $GITHUB_OUTPUT
            echo "app_port=8000" >> $GITHUB_OUTPUT
          else
            echo "instance_id=${{ secrets.STAGING_EC2_INSTANCE_ID }}" >> $GITHUB_OUTPUT
            echo "app_dir=/opt/mlops-staging" >> $GITHUB_OUTPUT
            echo "app_port=8000" >> $GITHUB_OUTPUT
          fi

          # ECR registry must be provided via secrets (ECR_REGISTRY or ECR_URI)
          if [ -n "${{ secrets.ECR_REGISTRY }}" ]; then
            echo "image_uri=${{ secrets.ECR_REGISTRY }}/${{ env.ECR_REPOSITORY }}:${tag}" >> $GITHUB_OUTPUT
          else
            echo "image_uri=${{ secrets.ECR_URI }}/${{ env.ECR_REPOSITORY }}:${tag}" >> $GITHUB_OUTPUT

      - name: Resolve EC2 instance ID
        id: resolve-instance
        run: |
          set -euo pipefail
          CANDIDATE_ID="${{ steps.vars.outputs.instance_id }}"

          echo "Debug: candidate instance id from secrets: '$CANDIDATE_ID'"

          RESOLVED_ID=""

          # Validate provided instance id format (i-123...)
          if [[ -n "$CANDIDATE_ID" && "$CANDIDATE_ID" =~ ^i-([0-9a-f]{8}|[0-9a-f]{17})$ ]]; then
            RESOLVED_ID="$CANDIDATE_ID"
            echo "Using provided instance id: $RESOLVED_ID"
          else
            echo "Provided instance_id empty/invalid; attempting to resolve by tag..."
            if [ "${{ github.event.inputs.environment }}" = "production" ]; then
              TAG_NAME="${{ secrets.PROD_EC2_TAG_NAME }}"
              [ -z "$TAG_NAME" ] && TAG_NAME="mlops-production"
            else
              TAG_NAME="${{ secrets.STAGING_EC2_TAG_NAME }}"
              [ -z "$TAG_NAME" ] && TAG_NAME="mlops-staging"
            fi

            echo "Looking for running instance with tag Name=$TAG_NAME in region $AWS_REGION"

            # Get the first running instance id for the tag (if multiple, pick first)
            RESOLVED_ID=$(aws ec2 describe-instances \
              --region "$AWS_REGION" \
              --filters "Name=tag:Name,Values=$TAG_NAME" "Name=instance-state-name,Values=running" \
              --query 'Reservations[].Instances[].InstanceId' \
              --output text | awk '{print $1}' || true)

            if [ -n "$RESOLVED_ID" ]; then
              echo "Resolved by tag: $RESOLVED_ID"
            else
              echo "No running instance found with Name=$TAG_NAME"
            fi
          fi

          if [ -z "$RESOLVED_ID" ]; then
            echo "ERROR: Could not resolve a valid EC2 instance ID."
            echo "- Provide a valid instance ID via secrets STAGING_EC2_INSTANCE_ID/PROD_EC2_INSTANCE_ID"
            echo "- Or tag your instance Name=mlops-staging (or mlops-production) or set STAGING_EC2_TAG_NAME/PROD_EC2_TAG_NAME"
            exit 1
          fi

          echo "resolved_instance_id=$RESOLVED_ID" >> $GITHUB_OUTPUT

      - name: Send deployment command via SSM
        id: send-ssm
        run: |
          set -euo pipefail
          INSTANCE_ID="${{ steps.resolve-instance.outputs.resolved_instance_id }}"
          IMAGE_URI="${{ steps.vars.outputs.image_uri }}"
          APP_DIR="${{ steps.vars.outputs.app_dir }}"
          APP_PORT="${{ steps.vars.outputs.app_port }}"
          ENVIRONMENT="${{ github.event.inputs.environment }}"
<<<<<<< HEAD
          ECR_REGISTRY="${{ secrets.ECR_REGISTRY }}"
          AWS_REGION="${{ env.AWS_REGION }}"

          echo "Sending deployment command to instance: $INSTANCE_ID"
          echo "Image: $IMAGE_URI"
          echo "Environment: $ENVIRONMENT"

          # Define the script as a shell variable.
          # Using single quotes (') for the outer wrapper prevents premature expansion.
          # Variables like '$USER' are escaped ('\$USER') to be expanded on the remote EC2 instance, not in GitHub Actions.
          read -r -d '' SCRIPT_CONTENT << 'EOF'
          set -e
          echo "===== MLOps Deployment Script (Idempotent) ====="
          echo "Environment: ${ENVIRONMENT}"
          echo "Image: ${IMAGE_URI}"
          echo ""

          # Step 1: Install Docker (if missing)
          echo "[1/6] Checking Docker installation..."
          if ! command -v docker &> /dev/null; then
            echo "Docker not found. Installing..."
            sudo apt-get update -qq
            sudo apt-get install -y -qq apt-transport-https ca-certificates curl software-properties-common gnupg
            curl -fsSL https://download.docker.com/linux/ubuntu/gpg | sudo gpg --dearmor -o /usr/share/keyrings/docker-archive-keyring.gpg
            echo "deb [arch=$(dpkg --print-architecture) signed-by=/usr/share/keyrings/docker-archive-keyring.gpg] https://download.docker.com/linux/ubuntu $(lsb_release -cs) stable" | sudo tee /etc/apt/sources.list.d/docker.list > /dev/null
            sudo apt-get update -qq
            sudo apt-get install -y -qq docker-ce docker-ce-cli containerd.io
            sudo systemctl enable docker --now
            sudo usermod -aG docker \$USER || true
            echo "✓ Docker installed"
          else
            echo "✓ Docker already installed: $(docker --version)"
          fi

          sudo systemctl is-active --quiet docker || sudo systemctl start docker
          echo ""

          # Step 2: Ensure AWS CLI is present
          echo "[2/6] Checking AWS CLI..."
          if ! command -v aws &> /dev/null; then
            echo "AWS CLI not found. Installing..."
            curl -fsSL https://awscli.amazonaws.com/awscli-exe-linux-x86_64.zip -o /tmp/awscliv2.zip
            sudo apt-get install -y -qq unzip
            unzip -q /tmp/awscliv2.zip -d /tmp
            sudo /tmp/aws/install --update
            rm -rf /tmp/awscliv2.zip /tmp/aws
            echo "✓ AWS CLI installed"
          else
            echo "✓ AWS CLI already installed: $(aws --version)"
          fi
          echo ""

          # Step 3: Prepare application directory
          echo "[3/6] Preparing application directory..."
          sudo mkdir -p "${APP_DIR}"
          sudo chown \$USER:\$USER "${APP_DIR}"
          cd "${APP_DIR}"
          echo "✓ App directory ready: ${APP_DIR}"
          echo ""

          # Step 4: Pull image from ECR
          echo "[4/6] Pulling image from ECR..."
          aws ecr get-login-password --region "${AWS_REGION}" | sudo docker login --username AWS --password-stdin "${ECR_REGISTRY}"
          sudo docker pull "${IMAGE_URI}"
          echo "✓ Image pulled successfully"
          echo ""

          # Step 5: Deploy container
          echo "[5/6] Deploying container..."
          sudo docker stop water-quality-app 2>/dev/null || echo "  (no existing container to stop)"
          sudo docker rm water-quality-app 2>/dev/null || echo "  (no existing container to remove)"
          sudo docker run -d \
            --name water-quality-app \
            --restart unless-stopped \
            -p "${APP_PORT}":8000 \
            -e AWS_REGION="${AWS_REGION}" \
            -e ENVIRONMENT="${ENVIRONMENT}" \
            "${IMAGE_URI}"
          echo "✓ Container started"
          echo ""

          # Step 6: Health check
          echo "[6/6] Running health check..."
          for i in {1..30}; do
            if curl -sf http://localhost:"${APP_PORT}"/ >/dev/null 2>&1; then
              echo "✓ Health check passed! Application is responding."
              curl -s http://localhost:"${APP_PORT}"/ | head -n 3
              break
            fi
            if [ \$i -eq 30 ]; then
              echo "✗ Health check failed after 30 attempts"
              echo "Container logs:"
              sudo docker logs water-quality-app --tail 200 || true
              exit 1
            fi
            echo "  Waiting for app to start (attempt \$i/30)..."
            sleep 2
          done
          echo ""

          # Summary
          echo "===== Deployment Complete ====="
          echo "Container: water-quality-app"
          echo "Status: $(sudo docker inspect -f '{{.State.Status}}' water-quality-app)"
          echo "Port: ${APP_PORT}"
          echo "Image: ${IMAGE_URI}"
          echo "Started: $(sudo docker inspect -f '{{.State.StartedAt}}' water-quality-app)"
          echo "==============================="
          EOF

          # Build the AWS CLI command using a JSON file for robust parameter passing
          SSM_PARAMS_JSON=$(mktemp)
          cat > "$SSM_PARAMS_JSON" <<JSON
          {
            "commands": ["export APP_DIR='${APP_DIR}' IMAGE_URI='${IMAGE_URI}' APP_PORT='${APP_PORT}' ENVIRONMENT='${ENVIRONMENT}' ECR_REGISTRY='${ECR_REGISTRY}' AWS_REGION='${AWS_REGION}'; ${SCRIPT_CONTENT}"]
          }
          JSON

          SSM_CMD=(
            aws ssm send-command
            --instance-ids "$INSTANCE_ID"
            --document-name "AWS-RunShellScript"
            --comment "Deploy $IMAGE_URI to $ENVIRONMENT"
            --parameters "file://$SSM_PARAMS_JSON"
            --cloud-watch-output-config '{"CloudWatchLogGroupName":"/aws/ssm/mlops-deploy","CloudWatchOutputEnabled":true}'
          )

          if [ -n "${{ secrets.SSM_OUTPUT_BUCKET }}" ]; then
            SSM_CMD+=(
              --output-s3-bucket-name "${{ secrets.SSM_OUTPUT_BUCKET }}"
              --output-s3-key-prefix "ssm-logs/$ENVIRONMENT"
            )
          fi

          SSM_CMD+=(
            --query "Command.CommandId"
            --output text
          )
          
          # Execute the command and capture the command ID
          COMMAND_ID=$("${SSM_CMD[@]}")
=======

          echo "Sending deployment command to instance: $INSTANCE_ID"
          # Build inline multi-line script (make sure quotes are escaped for aws CLI JSON)
          # We keep the same idempotent deployment script as before but create it as a single JSON parameter.
          read -r -d '' SCRIPT <<''EOF
set -e
echo "===== MLOps Deployment Script (Idempotent) ===="
echo "Environment: ${ENVIRONMENT}"
echo "Image: ${IMAGE_URI}"

# Step 1: Install Docker (if missing)
echo "[1/6] Checking Docker installation..."
if ! command -v docker &> /dev/null; then
  echo "Docker not found. Installing..."
  sudo apt-get update -qq
  sudo apt-get install -y -qq apt-transport-https ca-certificates curl software-properties-common gnupg
  curl -fsSL https://download.docker.com/linux/ubuntu/gpg | sudo gpg --dearmor -o /usr/share/keyrings/docker-archive-keyring.gpg
  echo "deb [arch=$(dpkg --print-architecture) signed-by=/usr/share/keyrings/docker-archive-keyring.gpg] https://download.docker.com/linux/ubuntu $(lsb_release -cs) stable" | sudo tee /etc/apt/sources.list.d/docker.list > /dev/null
  sudo apt-get update -qq
  sudo apt-get install -y -qq docker-ce docker-ce-cli containerd.io
  sudo systemctl enable docker --now
  sudo usermod -aG docker $USER || true
  echo "✓ Docker installed"
else
  echo "✓ Docker already installed: $(docker --version)"
fi

sudo systemctl is-active --quiet docker || sudo systemctl start docker

# Step 2: Ensure aws cli present (ssm agent usually present for SSM + aws cli optional)
echo "[2/6] Checking aws cli..."
if ! command -v aws &> /dev/null; then
  echo "AWS CLI not found. Installing..."
  curl -fsSL https://awscli.amazonaws.com/awscli-exe-linux-x86_64.zip -o /tmp/awscliv2.zip
  sudo apt-get install -y -qq unzip
  unzip -q /tmp/awscliv2.zip -d /tmp
  sudo /tmp/aws/install --update
  rm -rf /tmp/awscliv2.zip /tmp/aws
  echo "✓ AWS CLI installed"
else
  echo "✓ AWS CLI already installed: $(aws --version)"
fi

# Step 3: Prepare app directory
echo "[3/6] Preparing application directory..."
sudo mkdir -p ${APP_DIR}
sudo chown $USER:$USER ${APP_DIR}
cd ${APP_DIR}
echo "✓ App dir: ${APP_DIR}"

# Step 4: Pull image from ECR
echo "[4/6] Pulling image ${IMAGE_URI}..."
aws ecr get-login-password --region ${AWS_REGION} | sudo docker login --username AWS --password-stdin ${IMAGE_URI%/*}
sudo docker pull ${IMAGE_URI}
echo "✓ Image pulled"

# Step 5: Run container
echo "[5/6] Deploying container..."
sudo docker stop water-quality-app 2>/dev/null || echo "(no existing container to stop)"
sudo docker rm water-quality-app 2>/dev/null || echo "(no existing container to remove)"
sudo docker run -d \
  --name water-quality-app \
  --restart unless-stopped \
  -p ${APP_PORT}:8000 \
  -e AWS_REGION=${AWS_REGION} \
  -e ENVIRONMENT=${ENVIRONMENT} \
  ${IMAGE_URI}
echo "✓ Container started"

# Step 6: Healthcheck (wait up to ~60s)
echo "[6/6] Healthcheck..."
for i in {1..30}; do
  if curl -sf http://localhost:${APP_PORT}/ >/dev/null; then
    echo "✓ Health check passed"
    curl -s http://localhost:${APP_PORT}/ | head -n 3
    break
  fi
  if [ $i -eq 30 ]; then
    echo "✗ Health check failed after 30 attempts"
    echo "Container logs:"
    sudo docker logs water-quality-app --tail 200 || true
    exit 1
  fi
  echo "  Waiting for app to start (attempt $i/30)..."
  sleep 2
done

echo "===== Deployment Complete ====="
echo "Container: water-quality-app"
echo "Status: $(sudo docker inspect -f '{{.State.Status}}' water-quality-app)"
echo "Port: ${APP_PORT}"
echo "Image: ${IMAGE_URI}"
echo "Uptime: $(sudo docker inspect -f '{{.State.StartedAt}}' water-quality-app)"
EOF

          # Build aws CLI parameters JSON safely: wrap script as a single element in the commands array
          # Use printf with %q to escape newlines for aws CLI JSON (we prefer to pass a single string command which runs the heredoc)
          # Here we send a one-liner that executes the multi-line script via bash -c
          # Use base64 to avoid complex escaping:
          PAYLOAD_B64=$(printf '%s' "$SCRIPT" | base64 -w0)
          CTA="bash -lc \"base64 -d <<'B64' | bash -s --\\n${PAYLOAD_B64}\\nB64\""

          # send command and capture command id
          COMMAND_ID=$(aws ssm send-command \
            --instance-ids "$INSTANCE_ID" \
            --document-name "AWS-RunShellScript" \
            --comment "Deploy ${IMAGE_URI} to ${ENVIRONMENT}" \
            --parameters commands=["$CTA"] \
            --cloud-watch-output-config "{\"CloudWatchLogGroupName\":\"/aws/ssm/mlops-deploy\",\"CloudWatchOutputEnabled\":true}" \
            --query "Command.CommandId" \
            --output text)
>>>>>>> 9e8e8424

          echo "Command ID: $COMMAND_ID"
          echo "command_id=$COMMAND_ID" >> $GITHUB_ENV
          
          # Cleanup
          rm -f "$SSM_PARAMS_JSON"

      - name: Wait for deployment to complete
        run: |
          set -euo pipefail
          INSTANCE_ID="${{ steps.resolve-instance.outputs.resolved_instance_id }}"
          CMD_ID="${{ env.command_id }}"
          echo "Waiting for SSM command $CMD_ID on instance $INSTANCE_ID"
          for i in {1..60}; do
            STATUS=$(aws ssm get-command-invocation \
              --command-id "$CMD_ID" \
              --instance-id "$INSTANCE_ID" \
              --query 'Status' \
              --output text || echo "Unknown")
            echo "Attempt $i: Status = $STATUS"
            if [ "$STATUS" = "Success" ]; then
              echo "✅ Deployment completed successfully!"
              aws ssm get-command-invocation \
                --command-id "$CMD_ID" \
                --instance-id "$INSTANCE_ID" \
                --query 'StandardOutputContent' \
                --output text || true
              exit 0
            elif [ "$STATUS" = "Failed" ] || [ "$STATUS" = "Cancelled" ] || [ "$STATUS" = "TimedOut" ]; then
              echo "❌ Deployment failed with status: $STATUS"
              aws ssm get-command-invocation \
                --command-id "$CMD_ID" \
                --instance-id "$INSTANCE_ID" \
                --query 'StandardErrorContent' \
                --output text || true
              exit 1
            fi
            sleep 10
          done
          echo "⏱️ Deployment timed out after 10 minutes"
          exit 1

      - name: Health check (external)
        run: |
          sleep 15
          if [ "${{ github.event.inputs.environment }}" = "production" ]; then
            ENDPOINT="${{ secrets.PROD_URL }}"
          else
            ENDPOINT="${{ secrets.STAGING_URL }}"
          fi
          echo "Testing endpoint: $ENDPOINT"
          if curl -sf "$ENDPOINT"; then
            echo "External endpoint OK"
          else
            echo "⚠️  External health check failed (check security groups / ALB / public IP)"
          fi
          # Try prediction endpoint (non-fatal)
          curl -sf -X POST "$ENDPOINT/predict" -H "Content-Type: application/json" -d '{"features":[7.0,200.0,20000.0,7.5,400.0,200.0,15.0,20.0,350.0]}' || echo "⚠️ Prediction endpoint test failed"

      - name: Deployment summary
        if: always()
        run: |
          echo "## Deployment Summary" >> $GITHUB_STEP_SUMMARY
          echo "" >> $GITHUB_STEP_SUMMARY
          echo "- **Environment**: ${{ github.event.inputs.environment }}" >> $GITHUB_STEP_SUMMARY
          echo "- **Image**: ${{ steps.vars.outputs.image_uri }}" >> $GITHUB_STEP_SUMMARY
          echo "- **Instance ID**: ${{ steps.resolve-instance.outputs.resolved_instance_id }}" >> $GITHUB_STEP_SUMMARY
          echo "- **SSM Command ID**: ${{ env.command_id }}" >> $GITHUB_STEP_SUMMARY
          echo "" >> $GITHUB_STEP_SUMMARY
          echo "View logs in CloudWatch: /aws/ssm/mlops-deploy" >> $GITHUB_STEP_SUMMARY<|MERGE_RESOLUTION|>--- conflicted
+++ resolved
@@ -115,7 +115,6 @@
           APP_DIR="${{ steps.vars.outputs.app_dir }}"
           APP_PORT="${{ steps.vars.outputs.app_port }}"
           ENVIRONMENT="${{ github.event.inputs.environment }}"
-<<<<<<< HEAD
           ECR_REGISTRY="${{ secrets.ECR_REGISTRY }}"
           AWS_REGION="${{ env.AWS_REGION }}"
 
@@ -257,119 +256,6 @@
           
           # Execute the command and capture the command ID
           COMMAND_ID=$("${SSM_CMD[@]}")
-=======
-
-          echo "Sending deployment command to instance: $INSTANCE_ID"
-          # Build inline multi-line script (make sure quotes are escaped for aws CLI JSON)
-          # We keep the same idempotent deployment script as before but create it as a single JSON parameter.
-          read -r -d '' SCRIPT <<''EOF
-set -e
-echo "===== MLOps Deployment Script (Idempotent) ===="
-echo "Environment: ${ENVIRONMENT}"
-echo "Image: ${IMAGE_URI}"
-
-# Step 1: Install Docker (if missing)
-echo "[1/6] Checking Docker installation..."
-if ! command -v docker &> /dev/null; then
-  echo "Docker not found. Installing..."
-  sudo apt-get update -qq
-  sudo apt-get install -y -qq apt-transport-https ca-certificates curl software-properties-common gnupg
-  curl -fsSL https://download.docker.com/linux/ubuntu/gpg | sudo gpg --dearmor -o /usr/share/keyrings/docker-archive-keyring.gpg
-  echo "deb [arch=$(dpkg --print-architecture) signed-by=/usr/share/keyrings/docker-archive-keyring.gpg] https://download.docker.com/linux/ubuntu $(lsb_release -cs) stable" | sudo tee /etc/apt/sources.list.d/docker.list > /dev/null
-  sudo apt-get update -qq
-  sudo apt-get install -y -qq docker-ce docker-ce-cli containerd.io
-  sudo systemctl enable docker --now
-  sudo usermod -aG docker $USER || true
-  echo "✓ Docker installed"
-else
-  echo "✓ Docker already installed: $(docker --version)"
-fi
-
-sudo systemctl is-active --quiet docker || sudo systemctl start docker
-
-# Step 2: Ensure aws cli present (ssm agent usually present for SSM + aws cli optional)
-echo "[2/6] Checking aws cli..."
-if ! command -v aws &> /dev/null; then
-  echo "AWS CLI not found. Installing..."
-  curl -fsSL https://awscli.amazonaws.com/awscli-exe-linux-x86_64.zip -o /tmp/awscliv2.zip
-  sudo apt-get install -y -qq unzip
-  unzip -q /tmp/awscliv2.zip -d /tmp
-  sudo /tmp/aws/install --update
-  rm -rf /tmp/awscliv2.zip /tmp/aws
-  echo "✓ AWS CLI installed"
-else
-  echo "✓ AWS CLI already installed: $(aws --version)"
-fi
-
-# Step 3: Prepare app directory
-echo "[3/6] Preparing application directory..."
-sudo mkdir -p ${APP_DIR}
-sudo chown $USER:$USER ${APP_DIR}
-cd ${APP_DIR}
-echo "✓ App dir: ${APP_DIR}"
-
-# Step 4: Pull image from ECR
-echo "[4/6] Pulling image ${IMAGE_URI}..."
-aws ecr get-login-password --region ${AWS_REGION} | sudo docker login --username AWS --password-stdin ${IMAGE_URI%/*}
-sudo docker pull ${IMAGE_URI}
-echo "✓ Image pulled"
-
-# Step 5: Run container
-echo "[5/6] Deploying container..."
-sudo docker stop water-quality-app 2>/dev/null || echo "(no existing container to stop)"
-sudo docker rm water-quality-app 2>/dev/null || echo "(no existing container to remove)"
-sudo docker run -d \
-  --name water-quality-app \
-  --restart unless-stopped \
-  -p ${APP_PORT}:8000 \
-  -e AWS_REGION=${AWS_REGION} \
-  -e ENVIRONMENT=${ENVIRONMENT} \
-  ${IMAGE_URI}
-echo "✓ Container started"
-
-# Step 6: Healthcheck (wait up to ~60s)
-echo "[6/6] Healthcheck..."
-for i in {1..30}; do
-  if curl -sf http://localhost:${APP_PORT}/ >/dev/null; then
-    echo "✓ Health check passed"
-    curl -s http://localhost:${APP_PORT}/ | head -n 3
-    break
-  fi
-  if [ $i -eq 30 ]; then
-    echo "✗ Health check failed after 30 attempts"
-    echo "Container logs:"
-    sudo docker logs water-quality-app --tail 200 || true
-    exit 1
-  fi
-  echo "  Waiting for app to start (attempt $i/30)..."
-  sleep 2
-done
-
-echo "===== Deployment Complete ====="
-echo "Container: water-quality-app"
-echo "Status: $(sudo docker inspect -f '{{.State.Status}}' water-quality-app)"
-echo "Port: ${APP_PORT}"
-echo "Image: ${IMAGE_URI}"
-echo "Uptime: $(sudo docker inspect -f '{{.State.StartedAt}}' water-quality-app)"
-EOF
-
-          # Build aws CLI parameters JSON safely: wrap script as a single element in the commands array
-          # Use printf with %q to escape newlines for aws CLI JSON (we prefer to pass a single string command which runs the heredoc)
-          # Here we send a one-liner that executes the multi-line script via bash -c
-          # Use base64 to avoid complex escaping:
-          PAYLOAD_B64=$(printf '%s' "$SCRIPT" | base64 -w0)
-          CTA="bash -lc \"base64 -d <<'B64' | bash -s --\\n${PAYLOAD_B64}\\nB64\""
-
-          # send command and capture command id
-          COMMAND_ID=$(aws ssm send-command \
-            --instance-ids "$INSTANCE_ID" \
-            --document-name "AWS-RunShellScript" \
-            --comment "Deploy ${IMAGE_URI} to ${ENVIRONMENT}" \
-            --parameters commands=["$CTA"] \
-            --cloud-watch-output-config "{\"CloudWatchLogGroupName\":\"/aws/ssm/mlops-deploy\",\"CloudWatchOutputEnabled\":true}" \
-            --query "Command.CommandId" \
-            --output text)
->>>>>>> 9e8e8424
 
           echo "Command ID: $COMMAND_ID"
           echo "command_id=$COMMAND_ID" >> $GITHUB_ENV
